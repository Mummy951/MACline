--- conflicted
+++ resolved
@@ -193,10 +193,6 @@
 	machineId?: string
 
 	renderContext: "sidebar" | "editor"
-<<<<<<< HEAD
-	maxReadFileLine: number // Maximum number of lines to read from a file before truncating
-=======
->>>>>>> a414c7d0
 	settingsImportedAt?: number
 }
 
