{
	"extension": {
		"name": "Roo Code",
		"description": "您编辑器中的完整AI开发团队。"
	},
	"number_format": {
		"thousand_suffix": "k",
		"million_suffix": "m",
		"billion_suffix": "b"
	},
	"welcome": "欢迎，{{name}}！您有 {{count}} 条通知。",
	"items": {
		"zero": "没有项目",
		"one": "1个项目",
		"other": "{{count}}个项目"
	},
	"confirmation": {
		"reset_state": "您确定要重置扩展中的所有状态和密钥存储吗？此操作无法撤消。",
		"delete_config_profile": "您确定要删除此配置文件吗？",
		"delete_custom_mode": "您确定要删除此自定义模式吗？",
		"delete_message": "您想删除什么？",
		"just_this_message": "仅此消息",
		"this_and_subsequent": "此消息及所有后续消息"
	},
	"errors": {
		"invalid_mcp_config": "项目MCP配置格式无效",
		"invalid_mcp_settings_format": "MCP设置JSON格式无效。请确保您的设置遵循正确的JSON格式。",
		"invalid_mcp_settings_syntax": "MCP设置JSON格式无效。请检查您的设置文件是否有语法错误。",
		"invalid_mcp_settings_validation": "MCP设置格式无效：{{errorMessages}}",
		"failed_initialize_project_mcp": "初始化项目MCP服务器失败：{{error}}",
		"invalid_data_uri": "数据URI格式无效",
		"checkpoint_timeout": "尝试恢复检查点时超时。",
		"checkpoint_failed": "恢复检查点失败。",
		"no_workspace": "请先打开项目文件夹",
		"update_support_prompt": "更新支持消息失败",
		"reset_support_prompt": "重置支持消息失败",
		"enhance_prompt": "增强消息失败",
		"get_system_prompt": "获取系统消息失败",
		"search_commits": "搜索提交失败",
		"save_api_config": "保存API配置失败",
		"create_api_config": "创建API配置失败",
		"rename_api_config": "重命名API配置失败",
		"load_api_config": "加载API配置失败",
		"delete_api_config": "删除API配置失败",
		"list_api_config": "获取API配置列表失败",
		"update_server_timeout": "更新服务器超时设置失败",
		"create_mcp_json": "创建或打开 .roo/mcp.json 失败：{{error}}",
		"hmr_not_running": "本地开发服务器未运行，HMR将不起作用。请在启动扩展前运行'npm run dev'以启用HMR。",
		"retrieve_current_mode": "从状态中检索当前模式失败。",
		"failed_delete_repo": "删除关联的影子仓库或分支失败：{{error}}",
		"failed_remove_directory": "删除任务目录失败：{{error}}",
		"custom_storage_path_unusable": "自定义存储路径 \"{{path}}\" 不可用，将使用默认路径",
		"cannot_access_path": "无法访问路径 {{path}}：{{error}}"
	},
	"warnings": {
		"no_terminal_content": "没有选择终端内容",
		"missing_task_files": "此任务的文件丢失。您想从任务列表中删除它吗？"
	},
	"info": {
		"no_changes": "未找到更改。",
		"clipboard_copy": "系统消息已成功复制到剪贴板",
		"history_cleanup": "已从历史记录中清理{{count}}个缺少文件的任务。",
		"mcp_server_restarting": "正在重启{{serverName}}MCP服务器...",
		"mcp_server_connected": "{{serverName}}MCP服务器已连接",
		"mcp_server_deleted": "已删除MCP服务器：{{serverName}}",
		"mcp_server_not_found": "在配置中未找到服务器\"{{serverName}}\"",
<<<<<<< HEAD
		"settings_imported": "设置已成功导入。"
=======
		"custom_storage_path_set": "自定义存储路径已设置：{{path}}",
		"default_storage_path": "已恢复使用默认存储路径"
>>>>>>> 0fd0800b
	},
	"answers": {
		"yes": "是",
		"no": "否",
		"cancel": "取消",
		"remove": "删除",
		"keep": "保留"
	},
	"tasks": {
		"canceled": "任务错误：它已被用户停止并取消。",
		"deleted": "任务失败：它已被用户停止并删除。"
	},
	"storage": {
		"prompt_custom_path": "输入自定义会话历史存储路径，留空以使用默认位置",
		"path_placeholder": "D:\\RooCodeStorage",
		"enter_absolute_path": "请输入绝对路径（例如 D:\\RooCodeStorage 或 /home/user/storage）",
		"enter_valid_path": "请输入有效的路径"
	},
	"input": {
		"task_prompt": "让Roo做什么？",
		"task_placeholder": "在这里输入任务"
	}
}<|MERGE_RESOLUTION|>--- conflicted
+++ resolved
@@ -64,12 +64,9 @@
 		"mcp_server_connected": "{{serverName}}MCP服务器已连接",
 		"mcp_server_deleted": "已删除MCP服务器：{{serverName}}",
 		"mcp_server_not_found": "在配置中未找到服务器\"{{serverName}}\"",
-<<<<<<< HEAD
-		"settings_imported": "设置已成功导入。"
-=======
+		"settings_imported": "设置已成功导入。",
 		"custom_storage_path_set": "自定义存储路径已设置：{{path}}",
 		"default_storage_path": "已恢复使用默认存储路径"
->>>>>>> 0fd0800b
 	},
 	"answers": {
 		"yes": "是",
