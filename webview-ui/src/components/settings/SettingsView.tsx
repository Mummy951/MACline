--- conflicted
+++ resolved
@@ -59,15 +59,12 @@
 		setRequestDelaySeconds,
 		currentApiConfigName,
 		listApiConfigMeta,
-<<<<<<< HEAD
 		slackWebhookUrl,
 		setSlackWebhookUrl,
 		slackNotificationsEnabled,
 		setSlackNotificationsEnabled,
-=======
 		mode,
 		setMode,
->>>>>>> c7bfcf3e
 	} = useExtensionState()
 	const [apiErrorMessage, setApiErrorMessage] = useState<string | undefined>(undefined)
 	const [modelIdErrorMessage, setModelIdErrorMessage] = useState<string | undefined>(undefined)
